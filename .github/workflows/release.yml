--- conflicted
+++ resolved
@@ -150,17 +150,7 @@
 
       - name: Sign Application (Windows)
         run: |
-<<<<<<< HEAD
-          AzureSignTool sign -kvu "${{ secrets.AZURE_KEY_VAULT_URI }}" \
-          -kvi "${{ secrets.AZURE_CLIENT_ID }}" \
-          -kvt "${{ secrets.AZURE_TENANT_ID }}" \
-          -kvs "${{ secrets.AZURE_CLIENT_SECRET }}" \
-          -kvc "${{ secrets.AZURE_CERT_NAME }}" \
-          -tr http://timestamp.digicert.com \
-          -v "${{ matrix.build.production_target }}/pulsar.exe"
-=======
           AzureSignTool sign --azure-key-vault-url "${{ secrets.AZURE_KEY_VAULT_URI }}" --azure-key-vault-client-id "${{ secrets.AZURE_CLIENT_ID }}" --azure-key-vault-client-secret "${{ secrets.AZURE_CLIENT_SECRET }}" --azure-key-vault-tenant-id "${{ secrets.AZURE_TENANT_ID }}" --azure-key-vault-certificate "${{ secrets.AZURE_CERT_NAME }}" --file-digest sha512 --timestamp-rfc3161 http://timestamp.digicert.com -v "${{ matrix.build.production_target }}/pulsar.exe"
->>>>>>> e8a1f9bb
         continue-on-error: ${{ github.repository_owner != 'subspace' || github.event_name != 'push' || github.ref_type != 'tag' }}
         if: runner.os == 'Windows'
 
